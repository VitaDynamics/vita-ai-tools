import numpy as np
from typing import Dict, Tuple, Optional, Any
from .img_to_pc import pcd_to_camera_coordinate
from .solvers import DepthLidarSolver


def project_points_to_image_plane(
    points_3d: np.ndarray, intrinsic_params: Dict[str, float]
) -> np.ndarray:
    """
    Project 3D points to 2D image plane using camera intrinsic parameters.

    Args:
        points_3d: 3D points in camera coordinate system, shape (N, 3) where columns are [X, Y, Z]
        intrinsic_params: Dictionary containing camera intrinsic parameters
                         {"fx": focal_length_x, "fy": focal_length_y, "cx": principal_point_x, "cy": principal_point_y}

    Returns:
        2D image coordinates, shape (N, 2) where columns are [u, v]
    """
    if points_3d.shape[1] != 3:
        raise ValueError("points_3d must have shape (N, 3)")

    X, Y, Z = points_3d[:, 0], points_3d[:, 1], points_3d[:, 2]

    # Avoid division by zero
    valid_mask = Z > 1e-6

    fx, fy = intrinsic_params["fx"], intrinsic_params["fy"]
    cx, cy = intrinsic_params["cx"], intrinsic_params["cy"]

    # Project to image plane using pinhole camera model
    u = np.full_like(X, -1, dtype=np.float32)
    v = np.full_like(Y, -1, dtype=np.float32)

    u[valid_mask] = fx * X[valid_mask] / Z[valid_mask] + cx
    v[valid_mask] = fy * Y[valid_mask] / Z[valid_mask] + cy

    return np.column_stack([u, v])


def align_depth_lidar(
    depth_map: np.ndarray,
    lidar_points: np.ndarray,
    intrinsic_params: Dict[str, float],
    method: str = "least_squares",
    use_solver: bool = True,
    **solver_kwargs,
) -> Tuple[float, np.ndarray, np.ndarray]:
    """
    Align depth and lidar data by finding optimal scale factor.

    Args:
        depth_map: Estimated depth map, shape (H, W)
        lidar_points: 3D lidar points in camera coordinate system, shape (N, 3)
        intrinsic_params: Camera intrinsic parameters
        method: "least_squares", "median_ratio", "robust_least_squares", "ransac", or "adaptive_neighborhood"
        use_solver: Whether to use the DepthLidarSolver (recommended)
        **solver_kwargs: Additional arguments for DepthLidarSolver

    Returns:
        Tuple of (scale_factor, valid_depth_pairs, valid_lidar_depths)
        - scale_factor: Optimal scale to apply to depth_map
        - valid_depth_pairs: Array of (depth_estimated, depth_lidar) pairs used
        - valid_lidar_depths: Corresponding lidar depths
    """
    if use_solver:
        # Project lidar points to image plane
        image_coords_all = project_points_to_image_plane(lidar_points, intrinsic_params)
        lidar_depths_all = lidar_points[:, 2]

        # Use the comprehensive solver
        solver = DepthLidarSolver(**solver_kwargs)
<<<<<<< HEAD
        result = solver.solve(
            depth_map,
            image_coords_all,
            lidar_depths_all,
            method,
            robust_loss=solver_kwargs.get("robust_loss", "huber"), # Pass relevant kwargs if needed by solve
            initial_scale=solver_kwargs.get("initial_scale")
        )
        
        # Extract lidar depths from depth pairs for backward compatibility
        valid_lidar_depths = result.depth_pairs[:, 1] # This remains the same as AlignmentResult structure is unchanged
        
=======
        result = solver.solve(depth_map, lidar_points, intrinsic_params, method)

        # Extract lidar depths from depth pairs for backward compatibility
        valid_lidar_depths = result.depth_pairs[:, 1]

>>>>>>> 336e814a
        return result.scale_factor, result.depth_pairs, valid_lidar_depths

    # Legacy implementation for backward compatibility
    if method not in ["least_squares", "median_ratio"]:
        raise ValueError("method must be 'least_squares' or 'median_ratio'")

    # Project lidar points to image plane
    image_coords = project_points_to_image_plane(lidar_points, intrinsic_params)

    # Extract depths from lidar points (Z coordinate)
    lidar_depths = lidar_points[:, 2]

    # Find valid projections (within image bounds and positive depth)
    h, w = depth_map.shape
    u, v = image_coords[:, 0], image_coords[:, 1]

    valid_mask = (u >= 0) & (u < w) & (v >= 0) & (v < h) & (lidar_depths > 0)

    if np.sum(valid_mask) < 3:
        raise ValueError("Not enough valid correspondences found")

    # Get valid coordinates and depths
    valid_u = u[valid_mask].astype(int)
    valid_v = v[valid_mask].astype(int)
    valid_lidar_depths = lidar_depths[valid_mask]

    # Sample depth values from depth map at projected coordinates
    estimated_depths = depth_map[valid_v, valid_u]

    # Remove pairs where estimated depth is zero or invalid
    depth_valid_mask = estimated_depths > 1e-6
    if np.sum(depth_valid_mask) < 3:
        raise ValueError("Not enough valid depth correspondences found")

    final_estimated_depths = estimated_depths[depth_valid_mask]
    final_lidar_depths = valid_lidar_depths[depth_valid_mask]

    # Calculate scale factor
    if method == "least_squares":
        # s = sum(d_radar * d_est) / sum(d_est^2)
        numerator = np.sum(final_lidar_depths * final_estimated_depths)
        denominator = np.sum(final_estimated_depths**2)
        scale_factor = float(numerator / denominator)
    else:  # median_ratio
        # s = median(d_radar / d_est)
        ratios = final_lidar_depths / final_estimated_depths
        scale_factor = float(np.median(ratios))

    # Create pairs for output
    valid_depth_pairs = np.column_stack([final_estimated_depths, final_lidar_depths])

    return scale_factor, valid_depth_pairs, final_lidar_depths


def project_pcd_to_image_view(
    point_cloud: np.ndarray,
    intrinsic_params: Dict[str, float],
    extrinsic: Optional[Dict[str, Any]] = None,
) -> np.ndarray:
    """Project point cloud to RGB camera 2D view.

    Args:
        point_cloud: Point cloud coordinates, shape (N, 3+) where the first three columns are xyz.
        intrinsic_params: Camera intrinsic parameters.
        extrinsic: Optional extrinsic parameters (dict with "data" key for 4x4 matrix).

    Returns:
        2D image coordinates for each point.
    """
    if point_cloud.ndim != 2 or point_cloud.shape[1] < 3:
        raise ValueError(f"Point cloud must have at least 3 columns for xyz, but got shape {point_cloud.shape}")
    points = point_cloud[:, :3]
    if extrinsic is not None:
        points = pcd_to_camera_coordinate(points, extrinsic)
    return project_points_to_image_plane(points, intrinsic_params)<|MERGE_RESOLUTION|>--- conflicted
+++ resolved
@@ -71,7 +71,7 @@
 
         # Use the comprehensive solver
         solver = DepthLidarSolver(**solver_kwargs)
-<<<<<<< HEAD
+
         result = solver.solve(
             depth_map,
             image_coords_all,
@@ -83,14 +83,7 @@
         
         # Extract lidar depths from depth pairs for backward compatibility
         valid_lidar_depths = result.depth_pairs[:, 1] # This remains the same as AlignmentResult structure is unchanged
-        
-=======
-        result = solver.solve(depth_map, lidar_points, intrinsic_params, method)
-
-        # Extract lidar depths from depth pairs for backward compatibility
-        valid_lidar_depths = result.depth_pairs[:, 1]
-
->>>>>>> 336e814a
+  
         return result.scale_factor, result.depth_pairs, valid_lidar_depths
 
     # Legacy implementation for backward compatibility
